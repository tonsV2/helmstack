import collections.abc as collections_abc
import os
import pprint
import subprocess
import sys
import tempfile
from pathlib import Path

import click
import ruamel.yaml as yaml


class Config(object):
    def __init__(self):
        self.environment = None
        self.context = None
        self.helm_binary = None
        self.file = None
        self.skip_repos = False
        self.debug = False
        self.dry_run = False
        self.stack = None
        self.overlay = None
        self.recreate_pods = False
        self.force = False
        self.keep_tmp_value_files = False
        self.garbage_files = []


config = Config()


@click.group()
@click.option('--environment', '-e', default=None, help='Specify target environment')
@click.option('--context', '-c', default=None, help='kubectl context')
@click.option('--helm-binary', '-b', default='helm', help='Path to helm binary')
@click.option('--file', '-f', type=click.File('r'), default='helmstack.yaml', help='Specify stack file')
@click.option('--skip-repos', is_flag=True, help='Skip adding repositories')
@click.option('--debug', is_flag=True, help='Enable debug')
@click.option('--dry-run', is_flag=True, help='Don\'t execute commands')
def cli(environment, context, helm_binary, file, skip_repos, debug, dry_run):
    """This script run helm commands"""

    config.environment = environment
    config.context = context
    config.helm_binary = helm_binary
    config.file = file
    config.skip_repos = skip_repos
    config.debug = debug
    config.dry_run = dry_run

    print("Environment: %s" % environment)
    print("Context: %s" % context)
    print("Stack file: %s" % file.name)

    try:
        stack = yaml.safe_load(file)
        if debug:
            print("Stack:")
            pprint.pprint(stack)
        config.stack = stack
    except yaml.YAMLError as exc:
        print(exc)

    stack = config.stack
    if 'helmDefaults' in stack:
        helm_defaults = stack['helmDefaults']
        if helm_defaults:
            if 'recreatePods' in helm_defaults:
                config.recreate_pods = helm_defaults['recreatePods']
            if 'force' in helm_defaults:
                config.force = helm_defaults['force']


def trim_releases(targets):
<<<<<<< HEAD
    stack = config.stack
    if len(targets):
        releases = stack['releases']
        stack['releases'] = [release for release in releases if release['name'] in targets]
        if config.debug:
            print("Trimmed stack:")
            pprint.pprint(config.stack)
    if not len(stack['releases']):
        print("WARNING: No releases found!")
=======
    def trim_ignored(stack):
        releases = [release for release in stack['releases'] if not release.get('ignore', False)]
        return releases

    def trim_non_targets(releases, targets):
        if len(targets):
            releases = [release for release in releases if release['name'] in targets]
        return releases

    stack = config.stack
    releases = trim_ignored(stack)
    releases = trim_non_targets(releases, targets)

    stack['releases'] = releases

    if config.debug:
        print("Trimmed stack:")
        pprint.pprint(config.stack)
>>>>>>> b8fcae6d


@cli.command()
@click.option('--recreate-pods', is_flag=True, help='Recreate pods')
@click.option('--keep-tmp-value-files', is_flag=True, help='Don\'t clean up tmp value files')
@click.argument('targets', nargs=-1, default=None)
def sync(targets, recreate_pods, keep_tmp_value_files):
    """Synchronise one or more releases"""

    config.recreate_pods = recreate_pods
    config.keep_tmp_value_files = keep_tmp_value_files

    if config.environment:
        merge_overlays()

    trim_releases(targets)
    if not config.skip_repos:
        handle_repositories()

    for release in config.stack['releases']:
        transform_set_to_file(release)
        helm_upgrade(release)
    unlink_garbage_files()


def transform_set_to_file(release):
    if 'set' in release:
        set_file = to_file(release['set'])
        config.garbage_files.append(set_file)
        if 'values' in release:
            release['values'].append(set_file)
        else:
            release['values'] = [set_file]


# TODO: Not my proudest code. There will always be only one set file and therefor only one garbage file. Also the logic
#  for this is scattered all over this file
def unlink_garbage_files():
    if not config.keep_tmp_value_files:
        for file in config.garbage_files:
            os.unlink(file)
        config.garbage_files = []


@cli.command()
@click.option('--purge', is_flag=True, help='Purge releases')
@click.option('--all', is_flag=True, help='Confirm complete stack deletion')
@click.argument('targets', nargs=-1, default=None)
def delete(targets, purge, all):
    """Delete one or more releases"""

    if not targets and not all:
        exit_with_error("Can't delete entire stack without passing --all")

    if config.environment:
        merge_overlays()

    trim_releases(targets)
    for release in config.stack['releases']:
        helm_delete(release, purge)


def helm_delete(release, purge):
    cmd = config.helm_binary
    if config.context:
        cmd += " --kube-context %s" % config.context
    cmd += " delete"
    if purge:
        cmd += " --purge"
    if 'name' not in release:
        exit_with_error("Release missing name attribute")
    name = release['name']
    cmd += " %s" % name
    print("Deleting: %s" % name)
    sh_exec(cmd)


@cli.command()
@click.argument('targets', nargs=-1, default=None)
def get(targets):
    """Show actual resources present in the cluster"""

    if config.environment:
        merge_overlays()

    trim_releases(targets)
    for release in config.stack['releases']:
        helm_get(release)


def helm_get(release):
    cmd = config.helm_binary
    if config.context:
        cmd += " --kube-context %s" % config.context
    cmd += " get"
    if 'name' not in release:
        exit_with_error("Release missing name attribute")
    name = release['name']
    cmd += " %s" % name
    print("Getting: %s" % name)
    sh_exec(cmd)


def merge_overlays():
    if 'environments' not in config.stack:
        exit_with_error("No environments found!")
    environment = config.environment
    environments = config.stack['environments']
    if environment not in environments:
        exit_with_error("Environment '%s' not found!" % environment)
    if 'overlay' not in environments[environment]:
        exit_with_error("No overlay found in environment '%s'!" % environment)
    overlay_files = environments[environment]['overlay']
    for overlay_file in overlay_files:
        with open(overlay_file, 'r') as stream:
            try:
                config.overlay = yaml.safe_load(stream)
            except yaml.YAMLError as exc:
                print(exc)
        if config.debug:
            print("Overlay:")
            pprint.pprint(config.overlay)
        merge(config.stack['releases'], config.overlay['releases'])
        if config.debug:
            print("Merged stack:")
            pprint.pprint(config.stack)


def merge(releases, overlays):
    def dict_merge(left, right):
        """
        Inspiration: https://gist.github.com/angstwad/bf22d1822c38a92ec0a9
        """
        for k, v in right.items():
            if isinstance(left.get(k), dict) and isinstance(v, collections_abc.Mapping):
                left[k] = dict_merge(left[k], v)
            else:
                left[k] = v
        return left

    def merge_values(overlay, release):
        release_values = []
        overlay_values = []
        if 'values' in release:
            release_values = release['values']
            del release['values']
        if 'values' in overlay:
            overlay_values = overlay['values']
            del overlay['values']
        release_values.extend(overlay_values)
        return release_values

    for release in releases:
        name = release['name']
        values = []
        if name in overlays:
            overlay = overlays[name]
            values = merge_values(overlay, release)
            dict_merge(release, overlay)
        if values:
            release['values'] = values


def handle_repositories():
    stack = config.stack
    if 'repositories' in stack:
        for repository in stack['repositories']:
            name = repository['name']
            url = repository['url']
            print("Adding repo %s %s" % (name, url))
            sh_exec("%s repo add %s %s" % (config.helm_binary, name, url))
            print("Repository added!")
        sh_exec("%s repo update" % config.helm_binary)


def to_file(value):
    fp = tempfile.NamedTemporaryFile(delete=False)
    if isinstance(value, str):
        fp.write(bytes(value, encoding='utf8'))
    else:
        dump = yaml.round_trip_dump(value, None, default_style='"')
        fp.write(bytes(dump, encoding='utf8'))
    return fp.name


def helm_upgrade(release):
    cmd = config.helm_binary
    if config.context:
        cmd += " --kube-context %s" % config.context
    cmd += " upgrade"
    if 'name' not in release:
        exit_with_error("Release missing name attribute")
    name = release['name']
    cmd += " %s" % name
    if 'chart' not in release:
        exit_with_error("Release missing chart attribute")
    chart = release['chart']
    cmd += " %s" % chart
    if 'namespace' in release:
        cmd += " --namespace %s" % release['namespace']
    if 'version' in release:
        cmd += " --version %s" % release['version']
    if config.recreate_pods:
        cmd += " --recreate-pods"
    if config.force:
        cmd += " --force"
    cmd += " --install"
    if 'values' in release:
        for value in release['values']:
            if not Path(value).is_file():
                exit_with_error("File not found: %s" % value)
            else:
                cmd += " --values %s" % value
    print("Upgrading: %s (%s)" % (name, chart))
    sh_exec(cmd)


def sh_exec(cmd):
    if config.debug:
        print("Command: %s" % cmd)
    if config.dry_run:
        return
    p = subprocess.Popen(cmd, shell=True, stderr=subprocess.PIPE)
    while True:
        out = p.stderr.read(1)
        if out == b'' and p.poll() is not None:
            break
        if out != b'':
            sys.stdout.buffer.write(out)
            sys.stdout.flush()
    if p.returncode != 0:
        exit_with_error("Helm returned non-zero return code")


def exit_with_error(err_msg):
    sys.exit("Error: %s" % err_msg)


if __name__ == '__main__':
    cli()<|MERGE_RESOLUTION|>--- conflicted
+++ resolved
@@ -73,17 +73,6 @@
 
 
 def trim_releases(targets):
-<<<<<<< HEAD
-    stack = config.stack
-    if len(targets):
-        releases = stack['releases']
-        stack['releases'] = [release for release in releases if release['name'] in targets]
-        if config.debug:
-            print("Trimmed stack:")
-            pprint.pprint(config.stack)
-    if not len(stack['releases']):
-        print("WARNING: No releases found!")
-=======
     def trim_ignored(stack):
         releases = [release for release in stack['releases'] if not release.get('ignore', False)]
         return releases
@@ -102,7 +91,8 @@
     if config.debug:
         print("Trimmed stack:")
         pprint.pprint(config.stack)
->>>>>>> b8fcae6d
+    if not len(stack['releases']):
+        print("WARNING: No releases found!")
 
 
 @cli.command()
